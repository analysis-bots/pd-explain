from __future__ import annotations
import numpy as np
import pandas as pd
from matplotlib.axis import Axis
from pandas._libs.lib import no_default
from fedex_generator.Operations.Filter import Filter
from fedex_generator.Operations.GroupBy import GroupBy
from fedex_generator.Operations.Join import Join
from fedex_generator.commons import utils
from typing import (
    Hashable,
    Sequence,
    Union,
    List,
)
from pandas._typing import Level, Renamer, IndexLabel, Axes, Dtype

from pd_explain.explainable_series import ExpSeries


class ExpDataFrame(pd.DataFrame):
    """
    Explain dataframe, Inherit from pandas DataFrame.
    """

    def __init__(
            self,
            data=None,
            index: Axes | None = None,
            columns: Axes | None = None,
            dtype: Dtype | None = None,
            copy: bool | None = None,
    ):
        """
        Initialize explain dataframe
        Two-dimensional, size-mutable, potentially heterogeneous tabular data.

        Data structure also contains labeled axes (rows and columns).
        Arithmetic operations align on both row and column labels.
        Can be thought of as a dict-like container for Series objects. The primary pandas data structure.

        :param data: Dict can contain Series, arrays, constants, dataclass or list-like objects.
                     If data is a dict, column order follows insertion-order.
                     If a dict contains Series which have an index defined, it is aligned by its index.
        :param index: Index to use for resulting frame.
                      Will default to RangeIndex if no indexing information part of input data and no index provided.
        :param columns: Column labels to use for resulting frame when data does not have them,
                        defaulting to RangeIndex(0, 1, 2, …, n).
                        If data contains column labels, will perform column selection instead.
        :param dtype: Data type to force. Only a single dtype is allowed. If None, infer.
        :param copy: Copy data from inputs. For dict data, the default of None behaves like copy=True.
                     For DataFrame or 2d ndarray input, the default of None behaves like copy=False.
        """
        super().__init__(data, index, columns, dtype, copy)
        self.operation = None
        self.explanation = None
        self.filter_items = None

    def __getitem__(self, key):
        """
        Get item from dataframe, save the item key
        :param key: key to the item in dataframe

        :return: item from dataframe
        """

        if isinstance(key, str):
            if self.filter_items is None:
                self.filter_items = []
            self.filter_items.append(key)
        return super().__getitem__(key)

    def copy(self, deep=True):
        """
        Make a copy of this object’s indices and data.
        :param deep: Make a deep copy, including a copy of the data and the indices.
                     With deep=False neither the indices nor the data are copied.
        :return: explain dataframe copy
        """
        return ExpDataFrame(super().copy(deep))

    def drop(
            self,
            labels=None,
            axis: Union[str, int] = 0,
            index=None,
            columns=None,
            level: Level | None = None,
            inplace: bool = False,
            errors: str = "raise",
    ):
        """
        Drop specified labels from rows or columns.
        Remove rows or columns by specifying label names and corresponding axis,
        or by specifying directly index or column names.
        When using a multi-index, labels on different levels can be removed by specifying the level.

        :param labels: Index or column labels to drop.
                       A tuple will be used as a single label and not treated as a list-like.
        :param axis: Whether to drop labels from the index (0 or ‘index’) or columns (1 or ‘columns’).
        :param index: Alternative to specifying axis (labels, axis=0 is equivalent to index=labels).
        :param columns: Alternative to specifying axis (labels, axis=1 is equivalent to columns=labels).
        :param level: For MultiIndex, level from which the labels will be removed.
        :param inplace: If False, return a copy. Otherwise, do operation inplace and return None.
        :param errors: If ‘ignore’, suppress error and only existing labels are dropped.

        :return: Explain DataFrame without the removed index or column labels or None if inplace=True.
        """
        return ExpDataFrame(super().drop(labels, axis, index, columns, level, inplace, errors))

    def rename(self,
               mapper: Renamer | None = None,
               *,
               index: Renamer | None = None,
               columns: Renamer | None = None,
               axis: Axis | None = None,
               copy: bool = True,
               inplace: bool = False,
               level: Level | None = None,
               errors: str = "ignore", ):
        """
        Alter axes labels.
        Function / dict values must be unique (1-to-1). Labels not contained in a dict / Series will be left as-is.
        Extra labels listed don’t throw an error.

        :param mapper: Dict-like or function transformations to apply to that axis’ values.
                       Use either mapper and axis to specify the axis to target with mapper, or index and columns.
        :param index: Alternative to specifying axis (mapper, axis=0 is equivalent to index=mapper).
        :param columns: Alternative to specifying axis (mapper, axis=1 is equivalent to columns=mapper).
        :param axis: Axis to target with mapper. Can be either the axis name (‘index’, ‘columns’) or number (0, 1).
                        The default is ‘index’.
        :param copy: Also copy underlying data.
        :param inplace: Whether to return a new DataFrame. If True then value of copy is ignored.
        :param level: In case of a MultiIndex, only rename labels in the specified level.
        :param errors: If ‘raise’, raise a KeyError when a dict-like mapper, index,
                       or columns contains labels that are not present in the Index being transformed.
                       If ‘ignore’, existing keys will be renamed and extra keys will be ignored.

        :return: Explain DataFrame with the renamed axis labels or None if inplace=True.
        """
        return ExpDataFrame(super(ExpDataFrame, self).rename(mapper=mapper, index=index, columns=columns, axis=axis,
                                                             copy=copy, inplace=inplace, level=level, errors=errors))

    def sample(
            self,
            n=None,
            frac=None,
            replace=False,
            weights=None,
            random_state=None,
            axis=None,
            ignore_index=False,
    ):
        """
        Return a random sample of items from an axis of object.
        You can use random_state for reproducibility.

        :param n: Number of items from axis to return. Cannot be used with frac. Default = 1 if frac = None.
        :param frac: Fraction of axis items to return. Cannot be used with n.
        :param replace: Allow or disallow sampling of the same row more than once.
        :param weights: Default ‘None’ results in equal probability weighting.
                        If passed a Series, will align with target object on index.
                        Index values in weights not found in sampled object will be ignored and index values in sampled
                        object not in weights will be assigned weights of zero. If called on a DataFrame,
                        will accept the name of a column when axis = 0. Unless weights are a Series,
                        weights must be same length as axis being sampled.
                        If weights do not sum to 1, they will be normalized to sum to 1.
                        Missing values in the weights column will be treated as zero. Infinite values not allowed.
        :param random_state: If int, array-like, or BitGenerator, seed for random number generator.
                             If np.random.RandomState or np.random.Generator, use as given.
        :param axis: Axis to sample. Accepts axis number or name.
                     Default is stat axis for given data type (0 for Series and DataFrames).
        :param ignore_index: If True, the resulting index will be labeled 0, 1, …, n - 1.

        :return: A new object of same type as caller containing n items randomly sampled from the caller object.
        """
        return super().sample(n, frac, replace, weights, random_state, axis, ignore_index)

    def where(
            self,
            cond,
            other=np.nan,
            inplace=False,
            axis=None,
            level=None,
            errors="raise",
            try_cast=False,
    ):
        """
        Override Dataframe where, save filter operation on the result.
        :param cond: Where cond is True, keep the original value.
                     Where False, replace with corresponding value from other.
                     If cond is callable, it is computed on the Series/DataFrame and
                     should return boolean Series/DataFrame or array.
                     The callable must not change input Series/DataFrame (though pandas doesn’t check it).
        :param other: Entries where cond is False are replaced with corresponding value from other.
                      If other is callable, it is computed on the
                      Series/DataFrame and should return scalar or Series/DataFrame.
                      The callable must not change input Series/DataFrame (though pandas doesn’t check it).
        :param inplace: Alignment axis if needed.
        :param axis: Alignment axis if needed.
        :param level: Alignment level if needed.
        :param errors: Note that currently this parameter won’t affect the results and
                       will always coerce to a suitable dtype.
                       * ‘raise’ : allow exceptions to be raised.
                       * ‘ignore’ : suppress exceptions. On error return original object.
        :param try_cast: Try to cast the result back to the input type (if possible).

        :return: Same type as caller or None if inplace=True.
        """
        result_df = super().where(cond, other, inplace, axis, level, errors, try_cast)
        try:
            if self.filter_items:
                result_df.operation = Filter(source_df=self,
                                             source_scheme={},
                                             attribute=self.filter_items.pop(),
                                             result_df=result_df)

        except Exception as error:
            print(f'Error {error} with operation filter explanation')

        return result_df

    def groupby(
            self,
            by=None,
            axis=0,
            level=None,
            as_index: bool = True,
            sort: bool = True,
            group_keys: bool = True,
            squeeze: bool = no_default,
            observed: bool = False,
            dropna: bool = True,
    ):
        """
        Override Dataframe groupby, use many to one columns as groupby filed, return explain groupby dataframe.

        :param by: Used to determine the groups for the groupby.
                   If by is a function, it’s called on each value of the object’s index.
                   If a dict or Series is passed, the Series or dict VALUES will be used to determine the groups
                   (the Series’ values are first aligned; see .align() method).
                   If a list or ndarray of length equal to the selected axis is passed (see the groupby user guide),
                   the values are used as-is to determine the groups.
                   A label or list of labels may be passed to group by the columns in self.
                   Notice that a tuple is interpreted as a (single) key.
        :param axis: Split along rows (0) or columns (1).
        :param level: If the axis is a MultiIndex (hierarchical), group by a particular level or levels.
        :param as_index: For aggregated output, return object with group labels as the index.
                         Only relevant for DataFrame input. as_index=False is effectively “SQL-style” grouped output.
        :param sort: Sort group keys. Get better performance by turning this off.
                     Note this does not influence the order of observations within each group.
                     Groupby preserves the order of rows within each group.
        :param group_keys: When calling apply, add group keys to index to identify pieces.
        :param squeeze: Reduce the dimensionality of the return type if possible, otherwise return a consistent type.
        :param observed: This only applies if any of the groupers are Categoricals.
                         If True: only show observed values for categorical groupers.
                         If False: show all values for categorical groupers.
        :param dropna: If True, and if group keys contain NA values, NA values together with row/column will be dropped.
                       If False, NA values will also be treated as the key in groups.

        :return:Explain DataFrameGroupBy object that contains information about the groups.
        """
        try:
            from pd_explain.explainable_group_by_dataframe import ExpDataFrameGroupBy
            group_attributes = GroupBy.get_one_to_many_attributes(self, [by] if isinstance(by, str) else by)
            tmp = pd.core.groupby.generic.DataFrameGroupBy
            pd.core.groupby.generic.DataFrameGroupBy = ExpDataFrameGroupBy
            g = super().groupby(group_attributes, axis, level, as_index, sort,
                                group_keys, squeeze, observed, dropna)
            g.group_attributes = by
            g.source_name = utils.get_calling_params_name(self)

            g.original = super().groupby(by, axis, level, as_index, sort,
                                         group_keys, squeeze, observed, dropna)

            pd.core.groupby.generic.DataFrameGroupBy = tmp
            return g

        except Exception as error:
            print(f'Error {error} with operation group by explanation')
            return super().groupby(by, axis, level, as_index, sort, group_keys, squeeze, observed, dropna)

    def _getitem_bool_array(self, key):
        """
        Get filtered dataframe
        :param key: item key
        :return: Explain dataframe with filter operation
        """
        result_df = ExpDataFrame(super()._getitem_bool_array(key))
        try:
            if self.filter_items:
                result_df.operation = Filter(source_df=self,
                                             source_scheme={},
                                             attribute=self.filter_items.pop(),
                                             result_df=result_df)
        except Exception as error:
            print(f'Error {error} with operation filter explanation')

        return result_df

    def merge(
            self,
            right,
            how="inner",
            on=None,
            left_on=None,
            right_on=None,
            left_index=False,
            right_index=False,
            sort=False,
            suffixes=("_x", "_y"),
            copy=True,
            indicator=False,
            validate=None
    ):
        """

        :param right: Object to merge with.
        :param how: Type of merge to be performed.
                    * left: use only keys from left frame, similar to a SQL left outer join; preserve key order.
                    * right: use only keys from right frame, similar to a SQL right outer join; preserve key order.
                    * outer: use union of keys from both frames, similar to a SQL full outer join; sort keys lexicographically.
                    * inner: use intersection of keys from both frames, similar to a SQL inner join; preserve the order of the left keys.
                    * cross: creates the cartesian product from both frames, preserves the order of the left keys.
        :param on: Column or index level names to join on. These must be found in both DataFrames.
                   If on is None and not merging on indexes then this defaults to the intersection
                   of the columns in both DataFrames.
        :param left_on: Column or index level names to join on in the left DataFrame.
                        Can also be an array or list of arrays of the length of the left DataFrame.
                        These arrays are treated as if they are columns.
        :param right_on: Column or index level names to join on in the left DataFrame.
                        Can also be an array or list of arrays of the length of the right DataFrame.
                        These arrays are treated as if they are columns.
        :param left_index: Use the index from the left DataFrame as the join key(s).
                           If it is a MultiIndex, the number of keys in the other DataFrame
                           (either the index or a number of columns) must match the number of levels.
        :param right_index: Use the index from the right DataFrame as the join key. Same caveats as left_index.
        :param sort: Sort the join keys lexicographically in the result DataFrame.
                     If False, the order of the join keys depends on the join type (how keyword).
        :param suffixes: A length-2 sequence where each element is optionally a string indicating the suffix
                         to add to overlapping column names in left and right respectively.
                         Pass a value of None instead of a string to indicate that the column name from left or right
                          should be left as-is, with no suffix. At least one of the values must not be None.


        :param copy: If False, avoid copy if possible.
        :param indicator: If True, adds a column to the output DataFrame called “_merge” with information on the source
                          of each row. The column can be given a different name by providing a string argument.
                          The column will have a Categorical type with the value of “left_only” for observations whose
                          merge key only appears in the left DataFrame, “right_only” for observations whose merge key
                          only appears in the right DataFrame, and “both” if the observation’s merge key is found in
                          both DataFrames.
        :param validate: If specified, checks if merge is of specified type.
                         * “one_to_one” or “1:1”: check if merge keys are unique in both left and right datasets.
                         * “one_to_many” or “1:m”: check if merge keys are unique in left dataset.
                         * “many_to_one” or “m:1”: check if merge keys are unique in right dataset.
                         * “many_to_many” or “m:m”: allowed, but does not result in checks.
        :return: A Explain DataFrame of the two merged objects with join operation filed.
        """
        try:
            left_name = utils.get_calling_params_name(self)
            right_name = utils.get_calling_params_name(right)
            self = self.reset_index()
            right_df = right.copy()
            ignore_columns = [attribute for attribute in on] if on is not None else []
            ignore_columns.append('index')
            self.columns = [col if col in ignore_columns else left_name + "_" + col
                            for col in self]
            right_df.columns = [col if col in ignore_columns else right_name + "_" + col
                                for col in right_df]
            result_df = ExpDataFrame(super().merge(right_df, how, on, left_on, right_on, left_index, right_index,
                                                   sort, suffixes, copy, indicator, validate))
            result_df.operation = Join(self, right_df, None, on, result_df, left_name, right_name)
            return result_df

        except Exception as error:
            print(f'Error {error} with operation merge explanation')
            return super().merge(right, how, on, left_on, right_on, left_index,
                                 right_index, sort, suffixes, copy, indicator, validate)

    def join(
            self,
            other: ExpDataFrame | ExpSeries,
            on: IndexLabel | None = None,
            how: str = "left",
            lsuffix: str = "",
            rsuffix: str = "",
            sort: bool = False,
    ) -> ExpDataFrame:
        """

        :param other: Index should be similar to one of the columns in this one. If a Series is passed,
                      its name attribute must be set, and that will be used as the column name in the
                      resulting joined DataFrame.
        :param on: Column or index level name(s) in the caller to join on the index in other,
                   otherwise joins index-on-index. If multiple values given, the other DataFrame must have a MultiIndex.
                    Can pass an array as the join key if it is not already contained in the calling DataFrame.
                    Like an Excel VLOOKUP operation.
        :param how: How to handle the operation of the two objects.
                    * left: use calling frame’s index (or column if on is specified)
                    * right: use other’s index.
                    * outer: form union of calling frame’s index (or column if on is specified) with other’s index,
                             and sort it. lexicographically.
                    * inner: form intersection of calling frame’s index (or column if on is specified) with other’s
                             index, preserving the order of the calling’s one.
                    * cross: creates the cartesian product from both frames, preserves the order of the left keys.
        :param lsuffix: Suffix to use from left frame’s overlapping columns.
        :param rsuffix: Suffix to use from right frame’s overlapping columns.
        :param sort: Order result DataFrame lexicographically by the join key.
                     If False, the order of the join key depends on the join type (how keyword).

        :return: A Explain DataFrame of the two merged objects with join operation filed.
        """
        try:
            left_name = utils.get_calling_params_name(self)
            right_name = utils.get_calling_params_name(other)
            right_df = other.copy()
            ignore_columns = [attribute for attribute in on] if on is not None else []
            ignore_columns.append('index')
            self = self.reset_index()
            self.columns = [col if col in ignore_columns else left_name + "_" + col
                            for col in self]
            right_df.columns = [col if col in ignore_columns else right_name + "_" + col
                                for col in right_df]
            result_df = ExpDataFrame(super().join(right_df, on, how, lsuffix, rsuffix, sort))
            result_df.operation = Join(self, right_df, None, on, result_df, left_name, right_name)
            return result_df

        except Exception as error:
            print(f'Error {error} with operation merge explanation')
            return ExpDataFrame(super().join(other, on, how, lsuffix, rsuffix, sort))

    def reset_index(
            self,
            level: Hashable | Sequence[Hashable] | None = None,
            drop: bool = False,
            inplace: bool = False,
            col_level: Hashable = 0,
            col_fill: Hashable = "",
    ) -> ExpDataFrame | None:
        """
        Reset the index, or a level of it.
        Reset the index of the DataFrame, and use the default one instead.
        If the DataFrame has a MultiIndex, this method can remove one or more levels.

        :param level: Only remove the given levels from the index. Removes all levels by default.
        :param drop: Do not try to insert index into dataframe columns.
                     This resets the index to the default integer index.
        :param inplace: Modify the DataFrame in place (do not create a new object).
        :param col_level: If the columns have multiple levels, determines which level the labels are inserted into.
                          By default it is inserted into the first level.
        :param col_fill: If the columns have multiple levels, determines how the other levels are named.
                        If None then the index name is repeated.
        :return: Explain DataFrame with the new index or None if inplace=True.
        """
        return ExpDataFrame(super().reset_index())

    def __repr__(self):
        """
        repr object
        :return: super repr
        """
        return super().__repr__()

    def present_deleted_correlated(self, figs_in_row: int = 2): #####
        return self.operation.present_deleted_correlated(figs_in_row = figs_in_row)
        
        
        
    def explain(self, schema: dict = None, attributes: List = None, top_k: int = 1,
                figs_in_row: int = 2, show_scores: bool = False, title: str = None, corr_TH: float = 0.7):
        """
        Generate explanation to series base on the operation lead to this series result
        :param schema: result columns, can change columns name and ignored columns
        :param attributes: list of specific columns to consider in the explanation
        :param top_k: number of explanations
        :param figs_in_row: number of explanations figs in one row
        :param show_scores: show scores on explanation
        :param title: explanation title


        :return: explanation figures
        """
        if attributes is None:
            attributes = []

        if schema is None:
            schema = {}

        return self.operation.explain(schema=schema, attributes=attributes, top_k=top_k,
<<<<<<< HEAD
                                      figs_in_row=figs_in_row, show_scores=show_scores, title=title, corr_TH=corr_TH)
=======
                                      figs_in_row=figs_in_row, show_scores=show_scores, title=title)





>>>>>>> fd03a30b
<|MERGE_RESOLUTION|>--- conflicted
+++ resolved
@@ -488,14 +488,4 @@
         if schema is None:
             schema = {}
 
-        return self.operation.explain(schema=schema, attributes=attributes, top_k=top_k,
-<<<<<<< HEAD
-                                      figs_in_row=figs_in_row, show_scores=show_scores, title=title, corr_TH=corr_TH)
-=======
-                                      figs_in_row=figs_in_row, show_scores=show_scores, title=title)
-
-
-
-
-
->>>>>>> fd03a30b
+        return self.operation.explain(schema=schema, attributes=attributes, top_k=top_k,figs_in_row=figs_in_row, show_scores=show_scores, title=title, corr_TH=corr_TH)
